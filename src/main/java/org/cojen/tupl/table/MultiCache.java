/*
 *  Copyright (C) 2024 Cojen.org
 *
 *  This program is free software: you can redistribute it and/or modify
 *  it under the terms of the GNU Affero General Public License as
 *  published by the Free Software Foundation, either version 3 of the
 *  License, or (at your option) any later version.
 *
 *  This program is distributed in the hope that it will be useful,
 *  but WITHOUT ANY WARRANTY; without even the implied warranty of
 *  MERCHANTABILITY or FITNESS FOR A PARTICULAR PURPOSE.  See the
 *  GNU Affero General Public License for more details.
 *
 *  You should have received a copy of the GNU Affero General Public License
 *  along with this program.  If not, see <https://www.gnu.org/licenses/>.
 */

package org.cojen.tupl.table;

import java.lang.invoke.VarHandle;

import java.lang.ref.Reference;
import java.lang.ref.SoftReference;

import java.util.function.Consumer;

import org.cojen.tupl.util.Latch;

/**
 * A cache of softly referenced values, referenced by type-key pairs.
 *
 * @author Brian S. O'Neill
 */
public abstract class MultiCache<K, V, H, X extends Throwable> {
    public static sealed abstract class Type {
        abstract int hash(int hash);

        abstract <K> boolean matches(Entry<K, ?> entry, K key);

        abstract <K, V> Entry<K, V> newEntry(K key, V value, int hash);
    }

    /** Cache key type typically used by Table.query implementations. */
    public static final Type Type1 = new Type1();

    /** Cache key type typically used by Table.derive implementations. */
    public static final Type Type2 = new Type2();
<<<<<<< HEAD

    public static final Type Type3 = new Type3();

    public static final Type Type4 = new Type4();
=======
>>>>>>> b15f4656

    private Entry<K, V>[] mEntries;
    private int mSize;

    @SuppressWarnings({"unchecked"})
    public MultiCache() {
        // Initial capacity must be a power of 2.
        mEntries = new Entry[2];
    }

    @SuppressWarnings({"unchecked"})
    public final synchronized void cacheClear() {
        if (mSize != 0 || mEntries.length != 2) {
            mEntries = new Entry[2];
            mSize = 0;
        }
    }

    /**
     * Clears the cache and then calls the consumer for each value that was in the cache.
     */
<<<<<<< HEAD
    public void cacheClear(Consumer<V> c) {
=======
    public final void cacheClear(Consumer<V> c) {
>>>>>>> b15f4656
        Entry<K, V>[] entries;
        int size;

        synchronized (this) {
            entries = mEntries;
            size = mSize;
            cacheClear();
        }

        if (size > 0) {
            cacheTraverse(entries, c);
        }
    }

    /**
     * Traverse all values while synchronized.
     */
<<<<<<< HEAD
    public synchronized void cacheTraverse(Consumer<V> c) {
=======
    public final synchronized void cacheTraverse(Consumer<V> c) {
>>>>>>> b15f4656
        if (mSize > 0) {
            cacheTraverse(mEntries, c);
        }
    }

    private static <K, V> void cacheTraverse(Entry<K, V>[] entries, Consumer<V> c) {
        for (int i=0; i<entries.length; i++) {
            for (var e = entries[i]; e != null; e = e.mNext) {
                V value = e.get();
                if (value != null) {
                    c.accept(value);
                }
            }
        }
    }

    /**
     * Can be called without explicit synchronization, but entries can appear to go missing.
     * Double check with synchronization.
     */
    public final V cacheGet(Type type, K key) {
        var entries = mEntries;
        int hash = type.hash(key.hashCode());
        int index = hash & (entries.length - 1);

        for (var e = entries[index]; e != null; e = e.mNext) {
            if (type.matches(e, key)) {
                return e.get();
            }
        }

        return null;
    }

    @SuppressWarnings("unchecked")
    public final V cacheObtain(Type type, K key, H helper) throws X {
        Latch latch;
        while (true) {
            V value = cacheGet(type, key);
            if (value != null) {
                return value;
            }

            synchronized (this) {
                value = cacheGet(type, key);
                if (value != null) {
                    return value;
                }

                latch = (Latch) cacheGet(LatchType.THE, key);

                if (latch == null) {
                    latch = new Latch(Latch.EXCLUSIVE);
                    cachePut(LatchType.THE, key, (V) latch);
                    // Break out of the loop and do the work.
                    break;
                }
            }

            // Wait for another thread to do the work and try again.
            latch.acquireShared();
        }
        
        V value;
        Throwable ex = null;

        try {
            value = cacheNewValue(type, key, helper);
        } catch (Throwable e) {
            value = null;
            ex = e;
        }

        synchronized (this) {
            if (value != null) {
                try {
                    cachePut(type, key, value);
                } catch (Throwable e) {
                    if (ex == null) {
                        ex = e;
                    } else {
                        ex.addSuppressed(e);
                    }
                }
            }

            cacheRemove(LatchType.THE, key);
            latch.releaseExclusive();
        }

        if (ex != null) {
            throw RowUtils.rethrow(ex);
        }

        return value;
    }

    @SuppressWarnings("unchecked")
    public synchronized final void cachePut(Type type, K key, V value) {
        var entries = mEntries;
        int hash = type.hash(key.hashCode());
        int index = hash & (entries.length - 1);

        for (Entry<K, V> e = entries[index], prev = null; e != null; e = e.mNext) {
            if (type.matches(e, key)) {
                e.clear();
                var newEntry = type.newEntry(key, value, hash);
                if (prev == null) {
                    newEntry.mNext = e.mNext;
                } else {
                    prev.mNext = e.mNext;
                    newEntry.mNext = entries[index];
                }
                VarHandle.storeStoreFence(); // ensure that entry value is safely visible
                entries[index] = newEntry;
                return;
            } else {
                prev = e;
            }
        }

        if (mSize >= mEntries.length) {
            // Rehash.
            var newEntries = new Entry[entries.length << 1];
            int size = 0;
            for (int i=0; i<entries.length; i++) {
                for (var existing = entries[i]; existing != null; ) {
                    var e = existing;
                    existing = existing.mNext;
                    if (!e.refersTo(null)) {
                        size++;
                        index = e.mHash & (newEntries.length - 1);
                        e.mNext = newEntries[index];
                        newEntries[index] = e;
                    }
                }
            }
            mEntries = entries = newEntries;
            mSize = size;
            index = hash & (entries.length - 1);
        }

        var newEntry = type.newEntry(key, value, hash);
        newEntry.mNext = entries[index];
        VarHandle.storeStoreFence(); // ensure that entry value is safely visible
        entries[index] = newEntry;
        mSize++;
    }

    public synchronized final void cacheRemove(Type type, K key) {
        var entries = mEntries;
        int hash = type.hash(key.hashCode());
        int index = hash & (entries.length - 1);

        for (Entry<K, V> e = entries[index], prev = null; e != null; e = e.mNext) {
            if (type.matches(e, key)) {
                e.clear();
                if (prev == null) {
                    entries[index] = e.mNext;
                } else {
                    prev.mNext = e.mNext;
                }
                mSize--;
                break;
            } else {
                prev = e;
            }
        }
    }

    /**
     * @return non-null value
     */
    protected abstract V cacheNewValue(Type type, K key, H helper) throws X;

    private static sealed abstract class Entry<K, V> extends SoftReference<V> {
        final K mKey;
        final int mHash;

        Entry<K, V> mNext;

        Entry(K key, V value, int hash) {
            super(value);
            mKey = key;
            mHash = hash;
        }
    }

    private static final class LatchType extends Type {
        static final LatchType THE = new LatchType();

        @Override
        int hash(int hash) {
            return hash * 565696537;
        }

        @Override
        <K> boolean matches(Entry<K, ?> entry, K key) {
            return entry instanceof LatchEntry && entry.mKey.equals(key);
        }

        @Override
        <K, V> Entry<K, V> newEntry(K key, V value, int hash) {
            return new LatchEntry<>(key, value, hash);
        }
    }

    private static final class LatchEntry<K, V> extends Entry<K, V> {
        LatchEntry(K key, V value, int hash) {
            super(key, value, hash);
        }
    }

    private static final class Type1 extends Type {
        @Override
        int hash(int hash) {
            return hash * 219380501;
        }

        @Override
        <K> boolean matches(Entry<K, ?> entry, K key) {
            return entry instanceof Type1Entry && entry.mKey.equals(key);
        }

        @Override
        <K, V> Entry<K, V> newEntry(K key, V value, int hash) {
            return new Type1Entry<>(key, value, hash);
        }
    }

    private static final class Type1Entry<K, V> extends Entry<K, V> {
        Type1Entry(K key, V value, int hash) {
            super(key, value, hash);
        }
    }

    private static final class Type2 extends Type {
        @Override
        int hash(int hash) {
            return hash * 785391669;
        }

        @Override
        <K> boolean matches(Entry<K, ?> entry, K key) {
            return entry instanceof Type2Entry && entry.mKey.equals(key);
        }

        @Override
        <K, V> Entry<K, V> newEntry(K key, V value, int hash) {
            return new Type2Entry<>(key, value, hash);
        }
    }

    private static final class Type2Entry<K, V> extends Entry<K, V> {
        Type2Entry(K key, V value, int hash) {
            super(key, value, hash);
        }
    }

    private static final class Type3 extends Type {
        @Override
        int hash(int hash) {
            return hash * 1702561261;
        }

        @Override
        <K> boolean matches(Entry<K, ?> entry, K key) {
            return entry instanceof Type3Entry && entry.mKey.equals(key);
        }

        @Override
        <K, V> Entry<K, V> newEntry(K key, V value, int hash) {
            return new Type3Entry<>(key, value, hash);
        }
    }

    private static final class Type3Entry<K, V> extends Entry<K, V> {
        Type3Entry(K key, V value, int hash) {
            super(key, value, hash);
        }
    }

    private static final class Type4 extends Type {
        @Override
        int hash(int hash) {
            return hash * 1104993829;
        }

        @Override
        <K> boolean matches(Entry<K, ?> entry, K key) {
            return entry instanceof Type4Entry && entry.mKey.equals(key);
        }

        @Override
        <K, V> Entry<K, V> newEntry(K key, V value, int hash) {
            return new Type4Entry<>(key, value, hash);
        }
    }

    private static final class Type4Entry<K, V> extends Entry<K, V> {
        Type4Entry(K key, V value, int hash) {
            super(key, value, hash);
        }
    }
}<|MERGE_RESOLUTION|>--- conflicted
+++ resolved
@@ -45,13 +45,10 @@
 
     /** Cache key type typically used by Table.derive implementations. */
     public static final Type Type2 = new Type2();
-<<<<<<< HEAD
 
     public static final Type Type3 = new Type3();
 
     public static final Type Type4 = new Type4();
-=======
->>>>>>> b15f4656
 
     private Entry<K, V>[] mEntries;
     private int mSize;
@@ -73,11 +70,7 @@
     /**
      * Clears the cache and then calls the consumer for each value that was in the cache.
      */
-<<<<<<< HEAD
-    public void cacheClear(Consumer<V> c) {
-=======
     public final void cacheClear(Consumer<V> c) {
->>>>>>> b15f4656
         Entry<K, V>[] entries;
         int size;
 
@@ -95,11 +88,7 @@
     /**
      * Traverse all values while synchronized.
      */
-<<<<<<< HEAD
-    public synchronized void cacheTraverse(Consumer<V> c) {
-=======
     public final synchronized void cacheTraverse(Consumer<V> c) {
->>>>>>> b15f4656
         if (mSize > 0) {
             cacheTraverse(mEntries, c);
         }
