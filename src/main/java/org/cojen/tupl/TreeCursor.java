--- conflicted
+++ resolved
@@ -3865,10 +3865,11 @@
     private void doValueModify(int mode, int op, long pos, byte[] buf, int off, int len)
         throws IOException
     {
-        LocalDatabase db = mTree.mDatabase;
         LocalTransaction txn = mTxn;
 
         if (txn == null) {
+            LocalDatabase db = mTree.mDatabase;
+
             if (mode > 1) {
                 txn = db.doNewTransaction(DurabilityMode.NO_REDO);
             } else {
@@ -4037,33 +4038,6 @@
     }
 
     /**
-<<<<<<< HEAD
-     * Attempt to register this cursor for direct redo operations.
-     */
-    final void register() throws IOException {
-        if (mCursorId == 0) {
-            LocalTransaction txn = mTxn;
-            if (txn != null && txn.durabilityMode() != DurabilityMode.NO_REDO) {
-                CommitLock.Shared shared = txn.mDatabase.commitLock().acquireShared();
-                try {
-                    txn.tryRedoCursorRegister(this);
-                } finally {
-                    shared.release();
-                }
-            }
-        }
-    }
-
-    private void unregister() {
-        long cursorId = mCursorId;
-        if (cursorId != 0) {
-            doUnregister(mTxn, cursorId);
-        }
-    }
-
-    /**
-=======
->>>>>>> fa92f5f1
      * @param txn non-null
      */
     private void doUnregister(LocalTransaction txn, long cursorId) {
