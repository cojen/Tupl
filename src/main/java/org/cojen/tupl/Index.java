/*
 *  Copyright 2011-2013 Brian S O'Neill
 *
 *  Licensed under the Apache License, Version 2.0 (the "License");
 *  you may not use this file except in compliance with the License.
 *  You may obtain a copy of the License at
 *
 *      http://www.apache.org/licenses/LICENSE-2.0
 *
 *  Unless required by applicable law or agreed to in writing, software
 *  distributed under the License is distributed on an "AS IS" BASIS,
 *  WITHOUT WARRANTIES OR CONDITIONS OF ANY KIND, either express or implied.
 *  See the License for the specific language governing permissions and
 *  limitations under the License.
 */

package org.cojen.tupl;

import java.io.Closeable;
import java.io.IOException;

/**
 * Mapping of keys to values, ordered by key, in lexicographical
 * order. Although Java bytes are signed, they are treated as unsigned for
 * ordering purposes. The natural order of an index cannot be changed.
 *
 * @author Brian S O'Neill
 * @see Database
 */
public interface Index extends View, Closeable {
    /**
     * @return randomly assigned, unique non-zero identifier for this index
     */
    public long getId();

    /**
     * @return unique user-specified index name
     */
    public byte[] getName();

    /**
     * @return name decoded as UTF-8
     */
    public String getNameString();

    /**
     * {@inheritDoc}
     */
    @Override
    public Cursor newCursor(Transaction txn);

    /**
     * {@inheritDoc}
     */
    @Override
    public byte[] load(Transaction txn, byte[] key) throws IOException;

    /**
     * {@inheritDoc}
     */
    @Override
    public void store(Transaction txn, byte[] key, byte[] value) throws IOException;

    /**
     * {@inheritDoc}
     */
    @Override
    public byte[] exchange(Transaction txn, byte[] key, byte[] value) throws IOException;

    /**
     * {@inheritDoc}
     */
    @Override
    public boolean insert(Transaction txn, byte[] key, byte[] value) throws IOException;

    /**
     * {@inheritDoc}
     */
    @Override
    public boolean replace(Transaction txn, byte[] key, byte[] value) throws IOException;

    /**
     * {@inheritDoc}
     */
    @Override
    public boolean update(Transaction txn, byte[] key, byte[] oldValue, byte[] newValue)
        throws IOException;

    /**
     * {@inheritDoc}
     */
    @Override
    public boolean delete(Transaction txn, byte[] key) throws IOException;

    /**
     * {@inheritDoc}
     */
    @Override
    public boolean remove(Transaction txn, byte[] key, byte[] value) throws IOException;

    /**
     * {@inheritDoc}
     */
    @Override
<<<<<<< HEAD
    public Stream newStream();
=======
    public View viewGe(byte[] key);

    /**
     * {@inheritDoc}
     */
    @Override
    public View viewGt(byte[] key);

    /**
     * {@inheritDoc}
     */
    @Override
    public View viewLe(byte[] key);

    /**
     * {@inheritDoc}
     */
    @Override
    public View viewLt(byte[] key);

    /**
     * {@inheritDoc}
     */
    @Override
    public View viewPrefix(byte[] prefix, int trim);

    /**
     * {@inheritDoc}
     */
    @Override
    public View viewReverse();

    /**
     * {@inheritDoc}
     */
    @Override
    public View viewUnmodifiable();

    /**
     * {@inheritDoc}
     */
    @Override
    public boolean isUnmodifiable();
>>>>>>> 6b9b62c0

    /**
     * Verifies the integrity of the index.
     *
     * @param observer optional observer; pass null for default
     * @return true if verification passed
     */
    public boolean verify(VerificationObserver observer) throws IOException;

    /**
     * Closes this index reference, causing it to become empty and {@link
     * ClosedIndexException unmodifiable}. The underlying index is still valid
     * and can be re-opened.  Closing an index is relatively expensive, and so
     * it should be kept open if frequently accessed.
     *
     * <p>An index cannot be closed if any cursors are accessing it. Also,
     * indexes should not be closed if they are referenced by active
     * transactions. Although closing the index is safe, the transaction might
     * re-open it.
     *
     * @throws IllegalStateException if any cursors are active in this index
     */
    @Override
    public void close() throws IOException;

    public boolean isClosed();

    /**
     * Fully closes and removes an empty index. An exception is thrown if the index isn't empty
     * or if an in-progress transaction is modifying it.
     *
     * @throws IllegalStateException if index isn't empty or any pending transactional changes
     * @throws ClosedIndexException if this index reference is closed
     */
    public void drop() throws IOException;
}<|MERGE_RESOLUTION|>--- conflicted
+++ resolved
@@ -102,9 +102,12 @@
      * {@inheritDoc}
      */
     @Override
-<<<<<<< HEAD
     public Stream newStream();
-=======
+
+    /**
+     * {@inheritDoc}
+     */
+    @Override
     public View viewGe(byte[] key);
 
     /**
@@ -148,7 +151,6 @@
      */
     @Override
     public boolean isUnmodifiable();
->>>>>>> 6b9b62c0
 
     /**
      * Verifies the integrity of the index.
