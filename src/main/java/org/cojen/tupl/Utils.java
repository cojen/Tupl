/*
 *  Copyright 2011-2015 Cojen.org
 *
 *  Licensed under the Apache License, Version 2.0 (the "License");
 *  you may not use this file except in compliance with the License.
 *  You may obtain a copy of the License at
 *
 *      http://www.apache.org/licenses/LICENSE-2.0
 *
 *  Unless required by applicable law or agreed to in writing, software
 *  distributed under the License is distributed on an "AS IS" BASIS,
 *  WITHOUT WARRANTIES OR CONDITIONS OF ANY KIND, either express or implied.
 *  See the License for the specific language governing permissions and
 *  limitations under the License.
 */

package org.cojen.tupl;

import java.io.EOFException;
import java.io.File;
import java.io.IOException;

import java.util.Arrays;

import java.util.concurrent.ThreadLocalRandom;
import java.util.concurrent.TimeUnit;

import static java.lang.System.arraycopy;

/**
 * 
 *
 * @author Brian S O'Neill
 */
class Utils extends org.cojen.tupl.io.Utils {
    static final byte[] EMPTY_BYTES = new byte[0];

    static long toNanos(long timeout, TimeUnit unit) {
        return timeout < 0 ? -1 :
            (timeout == 0 ? 0 : (((timeout = unit.toNanos(timeout)) < 0) ? 0 : timeout));
    }

    static int roundUpPower2(int i) {
        // Hacker's Delight figure 3-3.
        i--;
        i |= i >> 1;
        i |= i >> 2;
        i |= i >> 4;
        i |= i >> 8;
        return (i | (i >> 16)) + 1;
    }

    static long roundUpPower2(long i) {
        i--;
        i |= i >> 1;
        i |= i >> 2;
        i |= i >> 4;
        i |= i >> 8;
        i |= i >> 16;
        return (i | (i >> 32)) + 1;
    }

    /**
     * @return non-zero random number, suitable for Xorshift RNG or object hashcode
     */
    static int randomSeed() {
        ThreadLocalRandom rnd = ThreadLocalRandom.current();
        int seed;
        do {
            seed = rnd.nextInt();
        } while (seed == 0);
        return seed;
    }

    /**
     * @param seed ideally not zero (zero will be returned if so)
     * @return next random number using Xorshift RNG by George Marsaglia (also next seed)
     */
    static int nextRandom(int seed) {
        seed ^= seed << 13;
        seed ^= seed >>> 17;
        seed ^= seed << 5;
        return seed;
    }

    /**
     * Returns a strong non-zero hash code for the given value.
     */
    static int nzHash(long v) {
        int h = hash64to32(v);
        // n is -1 if h is 0; n is 0 for all other cases
        int n = ((h & -h) - 1) >> 31;
        return h + n;
    }

    /**
     * Apply Wang/Jenkins hash function to given value. Hash is invertible, and
     * so no uniqueness is lost.
     */
    static long scramble(long v) {
        v = (v << 21) - v - 1;
        v = v ^ (v >>> 24);
        v = (v + (v << 3)) + (v << 8); // v * 265
        v = v ^ (v >>> 14);
        v = (v + (v << 2)) + (v << 4); // v * 21
        v = v ^ (v >>> 28);
        return v + (v << 31);
    }

    /* 
      32-bit variant
      https://gist.github.com/lh3/59882d6b96166dfc3d8d
    */

    static int hash64to32(long v) {
        v = v = (v << 18) - v - 1; // (~v) + (v << 18)
        v = v ^ (v >>> 31);
        v = (v + (v << 2)) + (v << 4); // v * 21
        v = v ^ (v >>> 11);
        v = v + (v << 6);
        v = v ^ (v >>> 22);
        return (int) v;
    }

    /*
    public static long unscramble(long v) {
        // http://naml.us/blog/2012/03/inverse-of-a-hash-function

        long tmp;

        // Invert v = v + (v << 31)
        tmp = v - (v << 31);
        v = v - (tmp << 31);

        // Invert v = v ^ (v >>> 28)
        tmp = v ^ v >>> 28;
        v = v ^ tmp >>> 28;

        // Invert v *= 21
        //v *= 14933078535860113213u;
        //v = (v * 7466539267930056606L) + (v * 7466539267930056607L);
        v = ((v * 7466539267930056606L) << 1) + v;

        // Invert v = v ^ (v >>> 14)
        tmp = v ^ v >>> 14;
        tmp = v ^ tmp >>> 14;
        tmp = v ^ tmp >>> 14;
        v = v ^ tmp >>> 14;

        // Invert v *= 265
        //v *= 15244667743933553977u;
        //v = (v * 7622333871966776988L) + (v * 7622333871966776989L);
        v = ((v * 7622333871966776988L) << 1) + v;

        // Invert v = v ^ (v >>> 24)
        tmp = v ^ v >>> 24;
        v = v ^ tmp >>> 24;

        // Invert v = (~v) + (v << 21)
        tmp = ~v;
        tmp = ~(v - (tmp << 21));
        tmp = ~(v - (tmp << 21));
        v = ~(v - (tmp << 21));

        return v;
    }
    */

    static TimeUnit inferUnit(TimeUnit unit, long value) {
        infer: {
            if (value == 0) break infer;
            if ((value - (value /= 1000) * 1000) != 0) break infer;
            unit = TimeUnit.MICROSECONDS;
            if ((value - (value /= 1000) * 1000) != 0) break infer;
            unit = TimeUnit.MILLISECONDS;
            if ((value - (value /= 1000) * 1000) != 0) break infer;
            unit = TimeUnit.SECONDS;
            if ((value - (value /= 60) * 60) != 0) break infer;
            unit = TimeUnit.MINUTES;
            if ((value - (value /= 60) * 60) != 0) break infer;
            unit = TimeUnit.HOURS;
            if ((value - (value / 24) * 24) != 0) break infer;
            unit = TimeUnit.DAYS;
        }

        return unit;
    }

    static String timeoutMessage(long nanosTimeout, DatabaseException ex) {
        String msg;
        if (nanosTimeout == 0) {
            msg = "Never waited";
        } else if (nanosTimeout < 0) {
            msg = "Infinite wait";
        } else {
            StringBuilder b = new StringBuilder("Waited ");
            appendTimeout(b, ex.getTimeout(), ex.getUnit());
            Object att = ex.getOwnerAttachment();
            if (att != null) {
                appendAttachment(b, att);
            }
            return b.toString();
        }

        Object att = ex.getOwnerAttachment();
        if (att != null) {
            StringBuilder b = new StringBuilder(msg);
            appendAttachment(b, att);
            msg = b.toString();
        }

        return msg;
    }

    static void appendTimeout(StringBuilder b, long timeout, TimeUnit unit) {
        if (timeout == 0) {
            b.append('0');
        } else if (timeout < 0) {
            b.append("infinite");
        } else {
            b.append(timeout);
            b.append(' ');
            String unitStr = unit.toString().toLowerCase();
            if (timeout == 1) {
                unitStr = unitStr.substring(0, unitStr.length() - 1);
            }
            b.append(unitStr);
        }
    }

    private static void appendAttachment(StringBuilder b, Object att) {
        b.append("; owner attachment: ").append(att);
    }

    /**
     * Returns null if given null, or clones into a new array only if not empty.
     */
    static byte[] cloneArray(byte[] bytes) {
        return (bytes == null || bytes.length == 0) ? bytes : bytes.clone();
    }

    /**
     * Performs an array copy as usual, but if src is null, treats it as zeros.
     */
    static void arrayCopyOrFill(byte[] src, int srcPos, byte[] dest, int destPos, int length) {
        if (src == null) {
            Arrays.fill(dest, destPos, destPos + length, (byte) 0);
        } else {
            arraycopy(src, srcPos, dest, destPos, length);
        }
    }

    /**
     * @throws NullPointerException if key is null
     */
    static void keyCheck(byte[] key) {
        if (key == null) {
            throw new NullPointerException("Key is null");
        }
    }

    /**
     * Returns a new key, midway between the given low and high keys. Returned key is never
     * equal to the low key, but it might be equal to the high key. If high key is not actually
     * higher than the given low key, an ArrayIndexOfBoundException might be thrown.
     *
     * <p>Method is used for internal node suffix compression. To disable, simply return a copy
     * of the high key.
     */
    static byte[] midKey(byte[] low, byte[] high) {
        return midKey(low, 0, low.length, high, 0);
    }

    /**
     * Returns a new key, midway between the given low and high keys. Returned key is never
     * equal to the low key, but it might be equal to the high key. If high key is not actually
     * higher than the given low key, an ArrayIndexOfBoundException might be thrown.
     *
     * <p>Method is used for internal node suffix compression. To disable, simply return a copy
     * of the high key.
     */
    static byte[] midKey(byte[] low, int lowOff, int lowLen, byte[] high, int highOff) {
        for (int i=0; i<lowLen; i++) {
            byte lo = low[lowOff + i];
            byte hi = high[highOff + i];
            if (lo != hi) {
                byte[] mid = new byte[i + 1];
                System.arraycopy(low, lowOff, mid, 0, i);
                mid[i] = (byte) (((lo & 0xff) + (hi & 0xff) + 1) >> 1);
                return mid;
            }
        }
        byte[] mid = new byte[lowLen + 1];
        System.arraycopy(high, highOff, mid, 0, mid.length);
        return mid;
    }

    /**
     * Decodes an integer as encoded by encodeUnsignedVarInt.
     */
    public static int decodeUnsignedVarInt(byte[] b, int offset) {
        int v = b[offset];
        if (v >= 0) {
            return v;
        }
        switch ((v >> 4) & 0x07) {
        case 0x00: case 0x01: case 0x02: case 0x03:
            return (1 << 7)
                + (((v & 0x3f) << 8)
                   | (b[offset + 1] & 0xff));
        case 0x04: case 0x05:
            return ((1 << 14) + (1 << 7))
                + (((v & 0x1f) << 16)
                   | ((b[++offset] & 0xff) << 8)
                   | (b[offset + 1] & 0xff));
        case 0x06:
            return ((1 << 21) + (1 << 14) + (1 << 7))
                + (((v & 0x0f) << 24)
                   | ((b[++offset] & 0xff) << 16)
                   | ((b[++offset] & 0xff) << 8)
                   | (b[offset + 1] & 0xff));
        default:
            return ((1 << 28) + (1 << 21) + (1 << 14) + (1 << 7)) 
                + ((b[++offset] << 24)
                   | ((b[++offset] & 0xff) << 16)
                   | ((b[++offset] & 0xff) << 8)
                   | (b[offset + 1] & 0xff));
        }
    }

    /**
     * Decodes an integer as encoded by encodeUnsignedVarInt.
     */
    public static int decodeUnsignedVarInt(byte[] b, int start, int end) throws EOFException {
        if (start >= end) {
            throw new EOFException();
        }
        int v = b[start];
        if (v >= 0) {
            return v;
        }
        switch ((v >> 4) & 0x07) {
        case 0x00: case 0x01: case 0x02: case 0x03:
            if (++start >= end) {
                throw new EOFException();
            }
            return (1 << 7)
                + (((v & 0x3f) << 8)
                   | (b[start] & 0xff));
        case 0x04: case 0x05:
            if (start + 2 >= end) {
                throw new EOFException();
            }
            return ((1 << 14) + (1 << 7))
                + (((v & 0x1f) << 16)
                   | ((b[++start] & 0xff) << 8)
                   | (b[start + 1] & 0xff));
        case 0x06:
            if (start + 3 >= end) {
                throw new EOFException();
            }
            return ((1 << 21) + (1 << 14) + (1 << 7))
                + (((v & 0x0f) << 24)
                   | ((b[++start] & 0xff) << 16)
                   | ((b[++start] & 0xff) << 8)
                   | (b[start + 1] & 0xff));
        default:
            if (start + 4 >= end) {
                throw new EOFException();
            }
            return ((1 << 28) + (1 << 21) + (1 << 14) + (1 << 7)) 
                + ((b[++start] << 24)
                   | ((b[++start] & 0xff) << 16)
                   | ((b[++start] & 0xff) << 8)
                   | (b[start + 1] & 0xff));
        }
    }

    /**
     * Decodes an integer as encoded by encodeSignedVarInt.
     */
    public static int decodeSignedVarInt(byte[] b, int offset) {
        int v = decodeUnsignedVarInt(b, offset);
        return ((v & 1) != 0) ? ((~(v >> 1)) | (1 << 31)) : (v >>> 1);
    }

    /**
     * Decodes an integer as encoded by encodeSignedVarLong.
     */
    public static long decodeSignedVarLong(byte[] b, IntegerRef offsetRef) {
        long v = decodeUnsignedVarLong(b, offsetRef);
        return ((v & 1) != 0) ? ((~(v >> 1)) | (1L << 63)) : (v >>> 1);
    }

    /**
     * Decodes a long integer as encoded by encodeUnsignedVarLong.
     */
    public static long decodeUnsignedVarLong(byte[] b, IntegerRef offsetRef) {
        int offset = offsetRef.get();
        int val = b[offset++];
        if (val >= 0) {
            offsetRef.set(offset);
            return val;
        }
        long decoded;
        switch ((val >> 4) & 0x07) {
        case 0x00: case 0x01: case 0x02: case 0x03:
            decoded = (1L << 7) +
                (((val & 0x3f) << 8)
                 | (b[offset++] & 0xff));
            break;
        case 0x04: case 0x05:
            decoded = ((1L << 14) + (1L << 7))
                + (((val & 0x1f) << 16)
                   | ((b[offset++] & 0xff) << 8)
                   | (b[offset++] & 0xff));
            break;
        case 0x06:
            decoded = ((1L << 21) + (1L << 14) + (1L << 7))
                + (((val & 0x0f) << 24)
                   | ((b[offset++] & 0xff) << 16)
                   | ((b[offset++] & 0xff) << 8)
                   | (b[offset++] & 0xff));
            break;
        default:
            switch (val & 0x0f) {
            default:
                decoded = ((1L << 28) + (1L << 21) + (1L << 14) + (1L << 7))
                    + (((val & 0x07L) << 32)
                       | (((long) (b[offset++] & 0xff)) << 24)
                       | (((long) (b[offset++] & 0xff)) << 16)
                       | (((long) (b[offset++] & 0xff)) << 8)
                       | ((long) (b[offset++] & 0xff)));
                break;
            case 0x08: case 0x09: case 0x0a: case 0x0b:
                decoded = ((1L << 35)
                           + (1L << 28) + (1L << 21) + (1L << 14) + (1L << 7))
                    + (((val & 0x03L) << 40)
                       | (((long) (b[offset++] & 0xff)) << 32)
                       | (((long) (b[offset++] & 0xff)) << 24)
                       | (((long) (b[offset++] & 0xff)) << 16)
                       | (((long) (b[offset++] & 0xff)) << 8)
                       | ((long) (b[offset++] & 0xff)));
                break;
            case 0x0c: case 0x0d:
                decoded = ((1L << 42) + (1L << 35)
                           + (1L << 28) + (1L << 21) + (1L << 14) + (1L << 7))
                    + (((val & 0x01L) << 48)
                       | (((long) (b[offset++] & 0xff)) << 40)
                       | (((long) (b[offset++] & 0xff)) << 32)
                       | (((long) (b[offset++] & 0xff)) << 24)
                       | (((long) (b[offset++] & 0xff)) << 16)
                       | (((long) (b[offset++] & 0xff)) << 8)
                       | ((long) (b[offset++] & 0xff)));
                break;
            case 0x0e:
                decoded = ((1L << 49) + (1L << 42) + (1L << 35)
                           + (1L << 28) + (1L << 21) + (1L << 14) + (1L << 7))
                    + ((((long) (b[offset++] & 0xff)) << 48)
                       | (((long) (b[offset++] & 0xff)) << 40)
                       | (((long) (b[offset++] & 0xff)) << 32)
                       | (((long) (b[offset++] & 0xff)) << 24)
                       | (((long) (b[offset++] & 0xff)) << 16)
                       | (((long) (b[offset++] & 0xff)) << 8)
                       | ((long) (b[offset++] & 0xff)));
                break;
            case 0x0f:
                decoded = ((1L << 56) + (1L << 49) + (1L << 42) + (1L << 35)
                           + (1L << 28) + (1L << 21) + (1L << 14) + (1L << 7))
                    + ((((long) b[offset++]) << 56)
                       | (((long) (b[offset++] & 0xff)) << 48)
                       | (((long) (b[offset++] & 0xff)) << 40)
                       | (((long) (b[offset++] & 0xff)) << 32)
                       | (((long) (b[offset++] & 0xff)) << 24)
                       | (((long) (b[offset++] & 0xff)) << 16)
                       | (((long) (b[offset++] & 0xff)) << 8L)
                       | ((long) (b[offset++] & 0xff)));
                break;
            }
            break;
        }

        offsetRef.set(offset);
        return decoded;
    }

    public static int calcUnsignedVarIntLength(int v) {
        if (v < (1 << 7)) {
            return v < 0 ? 5 : 1;
        }
        v -= (1 << 7);
        if (v < (1 << 14)) {
            return 2;
        }
        v -= (1 << 14);
        if (v < (1 << 21)) {
            return 3;
        }
        v -= (1 << 21);
        if (v < (1 << 28)) {
            return 4;
        }
        return 5;
    }

    /**
     * Encode the given integer using 1 to 5 bytes. Values closer to zero are
     * encoded in fewer bytes.
     *
     * <pre>
     * Value range                                Required bytes  Header
     * ---------------------------------------------------------------------
     * 0..127                                     1               0b0xxxxxxx
     * 128..16511                                 2               0b10xxxxxx
     * 16512..2113663                             3               0b110xxxxx
     * 2113664..270549119                         4               0b1110xxxx
     * 270549120..4294967295                      5               0b11110000
     * </pre>
     *
     * @return new offset
     */
    public static int encodeUnsignedVarInt(byte[] b, int offset, int v) {
        if (v < (1 << 7)) {
            if (v < 0) {
                v -= (1 << 28) + (1 << 21) + (1 << 14) + (1 << 7);
                b[offset++] = (byte) (0xff);
                b[offset++] = (byte) (v >> 24);
                b[offset++] = (byte) (v >> 16);
                b[offset++] = (byte) (v >> 8);
            }
        } else {
            v -= (1 << 7);
            if (v < (1 << 14)) {
                b[offset++] = (byte) (0x80 | (v >> 8));
            } else {
                v -= (1 << 14);
                if (v < (1 << 21)) {
                    b[offset++] = (byte) (0xc0 | (v >> 16));
                } else {
                    v -= (1 << 21);
                    if (v < (1 << 28)) {
                        b[offset++] = (byte) (0xe0 | (v >> 24));
                    } else {
                        v -= (1 << 28);
                        b[offset++] = (byte) (0xf0);
                        b[offset++] = (byte) (v >> 24);
                    }
                    b[offset++] = (byte) (v >> 16);
                }
                b[offset++] = (byte) (v >> 8);
            }
        }
        b[offset++] = (byte) v;
        return offset;
    }

    /**
     * Converts a signed int such that it can be efficiently encoded as unsigned. Must be
     * converted later with decodeSignedVarInt.
     */
    public static int convertSignedVarInt(int v) {
        if (v < 0) {
            // Complement negative value to turn all the ones to zeros, which
            // can be compacted. Shift and put sign bit at LSB.
            v = ((~v) << 1) | 1;
        } else {
            // Shift and put sign bit at LSB.
            v <<= 1;
        }
        return v;
    }

    /**
     * Encode the given integer using 1 to 5 bytes. Values closer to zero are
     * encoded in fewer bytes.
     *
     * <pre>
     * Value range(s)                                    Required bytes
     * ----------------------------------------------------------------
     * -64..63                                           1
     * -8256..-65, 64..8255                              2
     * -1056832..-8257, 8256..1056831                    3
     * -135274560..-1056833, 1056832..135274559          4
     * -2147483648..-135274561, 135274560..2147483647    5
     * </pre>
     *
     * @return new offset
     */
    public static int encodeSignedVarInt(byte[] b, int offset, int v) {
        return encodeUnsignedVarInt(b, offset, convertSignedVarInt(v));
    }

    /**
     * Converts a signed long such that it can be efficiently encoded as unsigned. Must be
     * converted later with decodeSignedVarLong.
     */
    public static long convertSignedVarLong(long v) {
        if (v < 0) {
            // Complement negative value to turn all the ones to zeros, which
            // can be compacted. Shift and put sign bit at LSB.
            v = ((~v) << 1) | 1;
        } else {
            // Shift and put sign bit at LSB.
            v <<= 1;
        }
        return v;
    }

    /**
     * @return new offset
     */
    public static int encodeSignedVarLong(byte[] b, int offset, long v) {
        return encodeUnsignedVarLong(b, offset, convertSignedVarLong(v));
    }

    public static int calcUnsignedVarLongLength(long v) {
        if (v < (1L << 7)) {
            return v < 0 ? 9 : 1;
        }
        v -= (1L << 7);
        if (v < (1L << 14)) {
            return 2;
        }
        v -= (1L << 14);
        if (v < (1L << 21)) {
            return 3;
        }
        v -= (1L << 21);
        if (v < (1L << 28)) {
            return 4;
        }
        v -= (1L << 28);
        if (v < (1L << 35)) {
            return 5;
        }
        v -= (1L << 35);
        if (v < (1L << 42)) {
            return 6;
        }
        v -= (1L << 42);
        if (v < (1L << 49)) {
            return 7;
        }
        v -= (1L << 49);
        if (v < (1L << 56)) {
            return 8;
        }
        return 9;
    }

    /**
     * Encode the given long integer using 1 to 9 bytes. Values closer to zero
     * are encoded in fewer bytes.
     *
     * <pre>
     * Value range                                Required bytes  Header
     * ---------------------------------------------------------------------
     * 0..127                                     1               0b0xxxxxxx
     * 128..16511                                 2               0b10xxxxxx
     * 16512..2113663                             3               0b110xxxxx
     * 2113664..270549119                         4               0b1110xxxx
     * 270549120..34630287487                     5               0b11110xxx
     * 34630287488..4432676798591                 6               0b111110xx
     * 4432676798592..567382630219903             7               0b1111110x
     * 567382630219904..72624976668147839         8               0b11111110
     * 72624976668147840..18446744073709551615    9               0b11111111
     * </pre>
     *
     * @return new offset
     */
    public static int encodeUnsignedVarLong(byte[] b, int offset, long v) {
        if (v < (1L << 7)) {
            if (v < 0) {
                v -= (1L << 56) + (1L << 49) + (1L << 42) + (1L << 35)
                    + (1L << 28) + (1L << 21) + (1L << 14) + (1L << 7);
                b[offset++] = (byte) (0xff);
                b[offset++] = (byte) (v >> 56);
                b[offset++] = (byte) (v >> 48);
                b[offset++] = (byte) (v >> 40);
                b[offset++] = (byte) (v >> 32);
                b[offset++] = (byte) (v >> 24);
                b[offset++] = (byte) (v >> 16);
                b[offset++] = (byte) (v >> 8);
            }
        } else {
            v -= (1L << 7);
            if (v < (1L << 14)) {
                b[offset++] = (byte) (0x80 | (int) (v >> 8));
            } else {
                v -= (1L << 14);
                if (v < (1L << 21)) {
                    b[offset++] = (byte) (0xc0 | (int) (v >> 16));
                } else {
                    v -= (1L << 21);
                    if (v < (1L << 28)) {
                        b[offset++] = (byte) (0xe0 | (int) (v >> 24));
                    } else {
                        v -= (1L << 28);
                        if (v < (1L << 35)) {
                            b[offset++] = (byte) (0xf0 | (int) (v >> 32));
                        } else {
                            v -= (1L << 35);
                            if (v < (1L << 42)) {
                                b[offset++] = (byte) (0xf8 | (int) (v >> 40));
                            } else {
                                v -= (1L << 42);
                                if (v < (1L << 49)) {
                                    b[offset++] = (byte) (0xfc | (int) (v >> 48));
                                } else {
                                    v -= (1L << 49);
                                    if (v < (1L << 56)) {
                                        b[offset++] = (byte) (0xfe | (int) (v >> 56));
                                    } else {
                                        v -= (1L << 56);
                                        b[offset++] = (byte) (0xff);
                                        b[offset++] = (byte) (v >> 56);
                                    }
                                    b[offset++] = (byte) (v >> 48);
                                }
                                b[offset++] = (byte) (v >> 40);
                            }
                            b[offset++] = (byte) (v >> 32);
                        }
                        b[offset++] = (byte) (v >> 24);
                    }
                    b[offset++] = (byte) (v >> 16);
                }
                b[offset++] = (byte) (v >> 8);
            }
        }
        b[offset++] = (byte) v;
        return offset;
    }

    /**
     * Subtracts one from the given reverse unsigned variable integer, of any
     * size. A reverse unsigned variable integer is encoded such that all the
     * bits are complemented. When lexicographically sorted, the order is
     * reversed. Zero is encoded as 0xff.
     *
     * @param b always modified
     * @param offset location of value
     * @return original byte array if large enough; new copy if it needed to grow
     */
    public static byte[] decrementReverseUnsignedVar(byte[] b, int offset) {
        int len = decodeReverseUnsignedLength(b, offset);
        decrement(b, offset, offset + len);
        if (len != decodeReverseUnsignedLength(b, offset)) {
            byte[] copy = new byte[b.length + 1];
            arraycopy(b, 0, copy, 0, b.length);
            copy[copy.length - 1] = (byte) 0xff;
            b = copy;
        }
        return b;
    }

    private static int decodeReverseUnsignedLength(byte[] b, int offset) {
        int g = 23;
        int h;
        while ((h = Integer.numberOfLeadingZeros(b[offset] & 0xff)) == 32) {
            g -= 8;
            offset++;
        }
        return h - g;
    }

    public static String toHex(byte[] key) {
        return key == null ? "null" : toHex(key, 0, key.length);
    }

    public static String toHex(byte[] key, int offset, int length) {
        if (key == null) {
            return "null";
        }
        char[] chars = new char[length << 1];
        int end = offset + length;
        for (int bi=offset, ci=0; bi<end; bi++) {
            int b = key[bi] & 0xff;
            chars[ci++] = toHexChar(b >> 4);
            chars[ci++] = toHexChar(b & 0xf);
        }
        return new String(chars);
    }

    private static char toHexChar(int b) {
        return (char) ((b < 10) ? ('0' + b) : ('a' + b - 10));
    }

    public static String toHexDump(byte[] b) {
        return toHexDump(b, 0, b.length);
    }

    public static String toHexDump(byte[] b, int offset, int length) {
        StringBuilder bob = new StringBuilder();

        for (int i=0; i<length; i+=16) {
            if (i > 0) {
                bob.append('\n');
            }

            String prefix = "0000000".concat(Integer.toHexString(i));
            prefix = prefix.substring(prefix.length() - 8);
            bob.append(prefix);
            bob.append(": ");

            for (int j=0; j<16; j+=2) {
                int pos = i + j;
                if (pos >= length - 1) {
                    if (pos >= length) {
                        bob.append("     ");
                    } else {
                        int v = b[offset + pos] & 0xff;
                        if (v < 0x10) {
                            bob.append('0');
                        }
                        bob.append(Integer.toHexString(v));
                        bob.append("   ");
                    }
                } else {
                    String pair = "000".concat
                        (Integer.toHexString(decodeUnsignedShortBE(b, offset + pos)));
                    pair = pair.substring(pair.length() - 4);
                    bob.append(pair);
                    bob.append(' ');
                }
            }
            
            bob.append(' ');

            for (int j=0; j<16; j++) {
                int pos = i + j;
                if (pos >= length) {
                    break;
                }
                char c = (char) (b[offset + pos] & 0xff);
                bob.append(Character.isISOControl(c) ? '.' : c);
            }
        }

        return bob.toString();
    }

    /**
     * Deletes all files in the base file's directory which are named like
     * "base<pattern><number>". For example, mybase.redo.123
     */
    static void deleteNumberedFiles(File baseFile, String pattern) throws IOException {
        deleteNumberedFiles(baseFile, pattern, 0);
    }

    /**
     * Deletes all files in the base file's directory which are named like
     * "base<pattern><number>". For example, mybase.redo.123
     *
     * @param min delete numbers greater than or equal to this
     */
    static void deleteNumberedFiles(File baseFile, String pattern, long min) throws IOException {
        String prefix = baseFile.getName() + pattern;
        for (File file : baseFile.getParentFile().listFiles()) {
            String name = file.getName();
            if (name.startsWith(prefix)) {
                String suffix = name.substring(prefix.length());
                long num;
                try {
                    num = Long.parseLong(suffix);
                } catch (NumberFormatException e) {
                    continue;
                }
                if (num >= min) {
                    file.delete();
                }
            }
        }
    }

    static void initCause(Throwable e, Throwable cause) {
        if (e != null && cause != null && !cycleCheck(e, cause) && !cycleCheck(cause, e)) {
            try {
                e.initCause(cause);
            } catch (Throwable e2) {
            }
        }
    }

    private static boolean cycleCheck(Throwable e, Throwable cause) {
        for (int i=0; i<100; i++) {
            if (e == cause) {
                return true;
            }
            e = e.getCause();
            if (e == null) {
                return false;
            }
        }
        // Cause chain is quite long, and so it probably has a cycle.
        return true;
    }

<<<<<<< HEAD
    /**
     * Augments the stack trace of the given exception with the local stack
     * trace. Useful for rethrowing exceptions from asynchronous callbacks.
     */
    public static void addLocalTrace(Throwable e) {
        String message = "--- thread transfer ---";

        StackTraceElement[] original = e.getStackTrace();
        StackTraceElement[] local = new Exception().getStackTrace();
        if (local.length == 0) {
            return;
        }

        StackTraceElement[] merged = new StackTraceElement[local.length + original.length];

        // Append original.
        System.arraycopy(original, 0, merged, 0, original.length);

        // Append separator.
        merged[original.length] = new StackTraceElement(message, "", null, -1);

        // Append local trace and omit this method.
        System.arraycopy(local, 1, merged, original.length + 1, local.length - 1);

        e.setStackTrace(merged);
=======
    static String toMiniString(Object obj) {
        StringBuilder b = new StringBuilder();
        appendMiniString(b, obj);
        return b.toString();
    }

    static void appendMiniString(StringBuilder b, Object obj) {
        if (obj == null) {
            b.append("null");
            return;
        }
        b.append(obj.getClass().getName()).append('@').append(Integer.toHexString(obj.hashCode()));
>>>>>>> 2eb5cdd9
    }
}<|MERGE_RESOLUTION|>--- conflicted
+++ resolved
@@ -896,7 +896,6 @@
         return true;
     }
 
-<<<<<<< HEAD
     /**
      * Augments the stack trace of the given exception with the local stack
      * trace. Useful for rethrowing exceptions from asynchronous callbacks.
@@ -922,7 +921,8 @@
         System.arraycopy(local, 1, merged, original.length + 1, local.length - 1);
 
         e.setStackTrace(merged);
-=======
+    }
+
     static String toMiniString(Object obj) {
         StringBuilder b = new StringBuilder();
         appendMiniString(b, obj);
@@ -935,6 +935,5 @@
             return;
         }
         b.append(obj.getClass().getName()).append('@').append(Integer.toHexString(obj.hashCode()));
->>>>>>> 2eb5cdd9
     }
 }