<?xml version="1.0" encoding="UTF-8"?>
<project xmlns="http://maven.apache.org/POM/4.0.0" xmlns:xsi="http://www.w3.org/2001/XMLSchema-instance" xsi:schemaLocation="http://maven.apache.org/POM/4.0.0 http://maven.apache.org/maven-v4_0_0.xsd">
  <modelVersion>4.0.0</modelVersion>
  <groupId>org.cojen</groupId>
  <artifactId>tupl</artifactId>
  <packaging>jar</packaging>
  <name>Tupl</name>
 <version>1.8.0-panama</version>
  <description>
    The Unnamed Persistence Library.
  </description>

  <url>https://github.com/cojen/Tupl</url>

  <inceptionYear>2011</inceptionYear>

  <organization>
    <name>Cojen</name>
    <url>https://github.com/cojen</url>
  </organization>

  <licenses>
    <license>
      <name>AGPL-3.0</name>
      <url>https://www.gnu.org/licenses/agpl-3.0.en.html</url>
    </license>
  </licenses>

  <developers>
    <developer>
      <name>Brian O'Neill</name>
      <email>bronee@gmail.com</email>
      <organization>Cojen</organization>
      <organizationUrl>https://cojen.org</organizationUrl>
    </developer>
  </developers>

  <scm>
    <connection>scm:git:https://github.com/cojen/Tupl.git</connection>
    <developerConnection>scm:git:ssh://git@github.com:cojen/Tupl.git</developerConnection>
    <url>https://github.com/cojen/Tupl</url>
  </scm>

  <distributionManagement>
    <snapshotRepository>
      <id>ossrh</id>
      <url>https://oss.sonatype.org/content/repositories/snapshots</url>
    </snapshotRepository>
    <repository>
      <id>ossrh</id>
      <url>https://oss.sonatype.org/service/local/staging/deploy/maven2/</url>
    </repository>
  </distributionManagement>

  <issueManagement>
    <url>https://github.com/cojen/Tupl/issues</url>
    <system>GitHub Issues</system>
  </issueManagement>

  <properties>
    <!-- encoding -->
    <project.build.sourceEncoding>UTF-8</project.build.sourceEncoding>
    <project.reporting.outputEncoding>UTF-8</project.reporting.outputEncoding>
  </properties>

  <dependencies>
    <dependency>
      <groupId>org.cojen</groupId>
      <artifactId>cojen-maker</artifactId>
      <version>[2.5,)</version>
    </dependency>
    <dependency>
      <groupId>org.cojen</groupId>
      <artifactId>cojen-dirmi</artifactId>
      <version>[2.3,)</version>
    </dependency>
    <dependency>
      <groupId>org.lz4</groupId>
      <artifactId>lz4-java</artifactId>
      <version>[1.7,)</version>
      <scope>provided</scope>
    </dependency>
    <dependency>
      <groupId>org.slf4j</groupId>
      <artifactId>slf4j-api</artifactId>
      <version>[1.7,2.0)</version>
      <scope>provided</scope>
    </dependency>
    <dependency>
      <groupId>junit</groupId>
      <artifactId>junit</artifactId>
      <version>[4.13,)</version>
      <scope>test</scope>
    </dependency>
    <dependency>
      <groupId>com.github.stephenc.jcip</groupId>
      <artifactId>jcip-annotations</artifactId>
      <version>1.0-1</version>
      <scope>test</scope>
    </dependency>
    <dependency>
      <groupId>org.hsqldb</groupId>
      <artifactId>hsqldb</artifactId>
      <version>2.7.2</version>
      <scope>test</scope>
    </dependency>
  </dependencies>


  <build>
    <plugins>

      <!--
      <plugin>
        <groupId>org.jacoco</groupId>
        <artifactId>jacoco-maven-plugin</artifactId>
        <version>0.8.11</version>
        <executions>
          <execution>
            <id>default-prepare-agent</id>
            <goals>
              <goal>prepare-agent</goal>
            </goals>
          </execution>
          <execution>
            <id>default-report</id>
            <goals>
              <goal>report</goal>
            </goals>
          </execution>
          <execution>
            <id>default-check</id>
            <goals>
              <goal>check</goal>
            </goals>
            <configuration>
              <rules>
                <rule>
                  <element>BUNDLE</element>
                  <limits>
                    <limit>
                      <counter>COMPLEXITY</counter>
                      <value>COVEREDRATIO</value>
                      <minimum>0.60</minimum>
                    </limit>
                  </limits>
                </rule>
              </rules>
            </configuration>
          </execution>
        </executions>
        <configuration>
          <excludes>
            <exclude>**/RedoEventPrinter.class</exclude>
          </excludes>
        </configuration>
      </plugin>
      -->

      <plugin>
        <groupId>org.apache.maven.plugins</groupId>
        <artifactId>maven-compiler-plugin</artifactId>
        <version>3.8.1</version>
          <configuration>
            <source>22</source>
            <target>22</target>
            <compilerArgs>--enable-preview</compilerArgs>
          </configuration>
      </plugin>

      <plugin>
        <groupId>org.apache.maven.plugins</groupId>
        <artifactId>maven-jar-plugin</artifactId>
        <version>3.1.2</version>
        <configuration>
          <archive>
            <manifestEntries>
              <Automatic-Module-Name>org.cojen.tupl</Automatic-Module-Name>
            </manifestEntries>
          </archive>
        </configuration>
      </plugin>

      <plugin>
        <groupId>org.apache.maven.plugins</groupId>
        <artifactId>maven-javadoc-plugin</artifactId>
        <version>3.4.1</version>
        <configuration>
          <detectJavaApiLink>true</detectJavaApiLink>
          <links>
            <link>https://docs.oracle.com/en/java/javase/21/docs/api</link>
          </links>
          <author>false</author>
          <nodeprecatedlist>true</nodeprecatedlist>
          <notimestamp>true</notimestamp>
          <splitindex>true</splitindex>
          <reportOutputDirectory>${basedir}/docs</reportOutputDirectory>
          <destDir>javadoc</destDir>
          <excludePackageNames>org.cojen.tupl.unsafe:org.cojen.tupl.core:org.cojen.tupl.ev:org.cojen.tupl.jmx:org.cojen.tupl.views:org.cojen.tupl.table:org.cojen.tupl.table.codec:org.cojen.tupl.table.filter:org.cojen.tupl.table.join:org.cojen.tupl.remote</excludePackageNames>
          <quiet>true</quiet>
          <additionalOptions>-Xdoclint:accessibility</additionalOptions>
          <additionalOptions>-Xdoclint:html</additionalOptions>
          <additionalOptions>-Xdoclint:reference</additionalOptions>
          <additionalOptions>-Xdoclint:syntax</additionalOptions>
        </configuration>
        <executions>
          <execution>
            <id>attach-javadocs</id>
            <phase>deploy</phase>
            <goals>
              <goal>jar</goal>
            </goals>
          </execution>
        </executions>
      </plugin>

      <plugin>
        <groupId>org.apache.maven.plugins</groupId>
        <artifactId>maven-surefire-plugin</artifactId>
        <version>3.1.0</version>
        <configuration>
          <trimStackTrace>false</trimStackTrace>
          <useFile>false</useFile>
          <runOrder>random</runOrder>
          <parallel>classes</parallel>
          <perCoreThreadCount>false</perCoreThreadCount>
          <threadCount>6</threadCount>
<<<<<<< HEAD
          <argLine>-Xmx5g --enable-preview</argLine>
=======
          <argLine>-Xmx5g</argLine>
          <!--argLine>${argLine} -Xmx5g</argLine>-->
>>>>>>> 9ca70bb6
        </configuration>
      </plugin>

      <plugin>
        <groupId>org.apache.maven.plugins</groupId>
        <artifactId>maven-source-plugin</artifactId>
        <version>3.0.1</version>
        <executions>
          <execution>
            <id>attach-sources</id>
            <phase>deploy</phase>
            <goals>
              <goal>jar</goal>
            </goals>
          </execution>
        </executions>
      </plugin>

      <plugin>
        <groupId>org.apache.maven.plugins</groupId>
        <artifactId>maven-gpg-plugin</artifactId>
        <version>1.6</version>
        <executions>
          <execution>
            <id>sign-artifacts</id>
            <phase>deploy</phase>
            <goals>
              <goal>sign</goal>
            </goals>
          </execution>
        </executions>
      </plugin>

      <plugin>
        <groupId>org.sonatype.plugins</groupId>
        <artifactId>nexus-staging-maven-plugin</artifactId>
        <version>1.6.13</version>
        <extensions>true</extensions>
        <configuration>
          <serverId>ossrh</serverId>
          <nexusUrl>https://oss.sonatype.org/</nexusUrl>
          <autoReleaseAfterClose>false</autoReleaseAfterClose>
        </configuration>
      </plugin>

    </plugins>
  </build>
</project><|MERGE_RESOLUTION|>--- conflicted
+++ resolved
@@ -225,12 +225,8 @@
           <parallel>classes</parallel>
           <perCoreThreadCount>false</perCoreThreadCount>
           <threadCount>6</threadCount>
-<<<<<<< HEAD
-          <argLine>-Xmx5g --enable-preview</argLine>
-=======
           <argLine>-Xmx5g</argLine>
           <!--argLine>${argLine} -Xmx5g</argLine>-->
->>>>>>> 9ca70bb6
         </configuration>
       </plugin>
 
